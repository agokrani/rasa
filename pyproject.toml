[build-system]
requires = [ "poetry>=1.0.5",]
build-backend = "poetry.masonry.api"

[tool.black]
line-length = 88
target-version = [ "py36", "py37", "py38",]
exclude = "((.eggs | .git | .pytype | .pytest_cache | build | dist))"

[tool.poetry]
name = "rasa"
version = "2.0.0rc2"
description = "Open source machine learning framework to automate text- and voice-based conversations: NLU, dialogue management, connect to Slack, Facebook, and more - Create chatbots and voice assistants"
authors = [ "Rasa Technologies GmbH <hi@rasa.com>",]
maintainers = [ "Tom Bocklisch <tom@rasa.com>",]
homepage = "https://rasa.com"
repository = "https://github.com/rasahq/rasa"
documentation = "https://rasa.com/docs"
classifiers = [ "Development Status :: 4 - Beta", "Intended Audience :: Developers", "License :: OSI Approved :: Apache Software License", "Programming Language :: Python", "Programming Language :: Python :: 3.6", "Programming Language :: Python :: 3.7", "Programming Language :: Python :: 3.8", "Topic :: Software Development :: Libraries",]
keywords = [ "nlp", "machine-learning", "machine-learning-library", "bot", "bots", "botkit", "rasa conversational-agents", "conversational-ai", "chatbot", "chatbot-framework", "bot-framework",]
include = [ "LICENSE.txt", "README.md", "rasa/shared/core/training_data/visualization.html", "rasa/cli/default_config.yml", "rasa/shared/importers/*", "rasa/utils/schemas/*", "rasa/keys",]
readme = "README.md"
license = "Apache-2.0"
[[tool.poetry.source]]
name = "rasa-pypi"
url = "https://pypi.rasa.com/simple/"

[tool.towncrier]
package = "rasa"
package_dir = "rasa"
filename = "CHANGELOG.mdx"
directory = "./changelog"
underlines = "   "
title_format = "## [{version}] - {project_date}"
template = "./changelog/_template.md.jinja2"
start_string = "<!-- TOWNCRIER -->\n"
issue_format = "[#{issue}](https://github.com/rasahq/rasa/issues/{issue})"
[[tool.towncrier.type]]
directory = "removal"
name = "Deprecations and Removals"
showcontent = true

[[tool.towncrier.type]]
directory = "feature"
name = "Features"
showcontent = true

[[tool.towncrier.type]]
directory = "improvement"
name = "Improvements"
showcontent = true

[[tool.towncrier.type]]
directory = "bugfix"
name = "Bugfixes"
showcontent = true

[[tool.towncrier.type]]
directory = "doc"
name = "Improved Documentation"
showcontent = true

[[tool.towncrier.type]]
directory = "misc"
name = "Miscellaneous internal changes"
showcontent = false

[tool.poetry.dependencies]
python = ">=3.6,<3.9"
boto3 = "^1.12"
requests = "^2.23"
matplotlib = ">=3.1,<3.3"
attrs = "~19.3"
jsonpickle = ">=1.3,<1.5"
redis = "^3.4"
numpy = "^1.16"
scipy = "^1.4.1"
absl-py = "^0.9"
apscheduler = "~3.6"
tqdm = ">=4.31,<4.48"
networkx = "~2.4.0"
fbmessenger = "~6.0.0"
pykwalify = "~1.7.0"
coloredlogs = ">=10,<15"
"ruamel.yaml" = "^0.16"
scikit-learn = ">=0.22,<0.24"
slackclient = "^2.0.0"
python-telegram-bot = ">=11.1,<13.0"
twilio = ">=6.26,<6.46"
webexteamssdk = ">=1.1.1,<1.4.0"
mattermostwrapper = "~2.2"
rocketchat_API = ">=0.6.31,<1.5.0"
colorhash = "~1.0.2"
pika = "~1.1.0"
jsonschema = "~3.2"
packaging = ">=20.0,<21.0"
pytz = ">=2019.1,<2021.0"
rasa-sdk = "^2.0.0rc1"
colorclass = "~2.2"
terminaltables = "~3.1.0"
sanic = ">=19.12.2,<21.0.0"
sanic-cors = "^0.10.0b1"
sanic-jwt = ">=1.3.2,<1.5.0"
cloudpickle = ">=1.2,<1.5"
multidict = "^4.6"
aiohttp = "~3.6"
questionary = "~1.5.1"
prompt-toolkit = "^2.0"
python-socketio = ">=4.4,<4.7"
python-engineio = ">=3.11,<3.14"
pydot = "~1.4"
async_generator = "~1.10"
SQLAlchemy = "~1.3.3"
sklearn-crfsuite = "~0.3"
psycopg2-binary = "~2.8.2"
PyJWT = "~1.7"
python-dateutil = "~2.8"
tensorflow = "~2.3"
tensorflow_hub = "~0.8"
tensorflow-addons = ">= 0.10, <= 0.12"
tensorflow-estimator = "~2.3"
tensorflow-probability = "~0.10"
setuptools = ">=41.0.0"
kafka-python = ">=1.4,<3.0"
ujson = ">=1.35,<4.0"
oauth2client = "4.1.3"
regex = "~2020.6"
joblib = "^0.15.1"
sentry-sdk = "^0.17.4"

[tool.poetry.dev-dependencies]
pytest-cov = "^2.10.0"
pytest-localserver = "^0.5.0"
pytest-sanic = "^1.6.1"
pytest-asyncio = "^0.10.0"
pytest-xdist = "^1.32.0"
pytest = "^5.3.4"
freezegun = "^0.3.14"
responses = "^0.10.15"
aioresponses = "^0.6.2"
moto = "==1.3.14"
fakeredis = "^1.4.0"
mongomock = "^3.18.0"
black = "^19.10b0"
flake8 = "^3.8.3"
google-cloud-storage = "^1.29.0"
azure-storage-blob = "<12.4.0"
coveralls = "^2.0.0"
towncrier = "^19.2.0"
toml = "^0.10.0"
pep440-version-utils = "^0.3.0"
<<<<<<< HEAD
pydoc-markdown = "3.3.0.post1"
mypy = "^0.782"
pytype = "^2020.6.1"
=======
pydoc-markdown = "^3.5.0"
pytest-timeout = "^1.4.2"
>>>>>>> d56d9f9b

[tool.poetry.extras]
spacy = [ "spacy",]
jieba = [ "jieba",]
transformers = [ "transformers",]
full = [ "spacy", "transformers", "jieba",]
gh-release-notes = [ "github3.py",]

[tool.poetry.scripts]
rasa = "rasa.__main__:main"

[tool.poetry.dependencies.spacy]
version = ">=2.1,<2.3"
optional = true

[tool.poetry.dependencies.tensorflow-text]
version = "~2.3"
markers = "sys_platform!='win32'"

[tool.poetry.dependencies."github3.py"]
version = "~1.3.0"
optional = true

[tool.poetry.dependencies.transformers]
version = ">=2.4,<2.12"
optional = true

[tool.poetry.dependencies.jieba]
version = ">=0.39, <0.43"
optional = true

[tool.poetry.dependencies.pymongo]
version = ">=3.8,<3.11"
extras = [ "tls", "srv",]<|MERGE_RESOLUTION|>--- conflicted
+++ resolved
@@ -149,14 +149,10 @@
 towncrier = "^19.2.0"
 toml = "^0.10.0"
 pep440-version-utils = "^0.3.0"
-<<<<<<< HEAD
-pydoc-markdown = "3.3.0.post1"
+pydoc-markdown = "^3.5.0"
+pytest-timeout = "^1.4.2"
 mypy = "^0.782"
 pytype = "^2020.6.1"
-=======
-pydoc-markdown = "^3.5.0"
-pytest-timeout = "^1.4.2"
->>>>>>> d56d9f9b
 
 [tool.poetry.extras]
 spacy = [ "spacy",]
