{
  "py/object": "rasa_core.conversation.Dialogue",
  "events": [
    {
      "py/object": "rasa_core.events.ActionExecuted",
      "action_name": "action_listen",
      "unpredictable": false
    },
    {
      "py/object": "rasa_core.events.UserUttered",
      "entities": [
        {
          "entity": "name",
          "value": "holger"
        },
        {
          "entity": "location",
          "value": "central"
        }
      ],
      "intent": {
        "name": "greet",
        "confidence": 1.0
      },
<<<<<<< HEAD
      "text": "_greet[name=holger,location=central]",
      "parse_data": {
        "intent": {
          "name": "greet",
          "confidence": 1.0
        },
        "text": "_greet[name=holger,location=central]",
        "entities": [
          {
            "entity": "name",
            "value": "holger"
          },
          {
            "entity": "location",
            "value": "central"
          }
        ]
      }
    },
    {
      "py/object": "rasa_core.events.SlotSet",
      "value": "holger",
      "key": "name"
=======
      "text": "/greet[name=holger,location=central]"
>>>>>>> 7d6c5891
    },
    {
      "py/object": "rasa_core.events.ActionExecuted",
      "action_name": "utter_greet",
      "unpredictable": false
    },
    {
      "py/object": "rasa_core.events.SlotSet",
      "value": "holger",
      "key": "name"
    },
    {
      "py/object": "rasa_core.events.SlotSet",
      "value": "central",
      "key": "location"
    },
    {
      "py/object": "rasa_core.events.ActionExecuted",
      "action_name": "action_listen",
      "unpredictable": false
    }
  ],
  "name": "enter_name"
}<|MERGE_RESOLUTION|>--- conflicted
+++ resolved
@@ -22,14 +22,13 @@
         "name": "greet",
         "confidence": 1.0
       },
-<<<<<<< HEAD
-      "text": "_greet[name=holger,location=central]",
+      "text": "/greet{\"name\": \"holger\", \"location\": \"central\"}",
       "parse_data": {
         "intent": {
           "name": "greet",
           "confidence": 1.0
         },
-        "text": "_greet[name=holger,location=central]",
+        "text": "/greet{\"name\": \"holger\", \"location\": \"central\"}",
         "entities": [
           {
             "entity": "name",
@@ -46,9 +45,6 @@
       "py/object": "rasa_core.events.SlotSet",
       "value": "holger",
       "key": "name"
-=======
-      "text": "/greet[name=holger,location=central]"
->>>>>>> 7d6c5891
     },
     {
       "py/object": "rasa_core.events.ActionExecuted",
