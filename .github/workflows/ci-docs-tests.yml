--- conflicted
+++ resolved
@@ -32,11 +32,7 @@
   test_documentation:
     name: Test Documentation
     runs-on: ubuntu-22.04
-<<<<<<< HEAD
-    needs: [ changes ]
-=======
     needs: [changes]
->>>>>>> afe55412
     if: needs.changes.outputs.docs == 'true'
 
     steps:
@@ -107,11 +103,7 @@
   documentation_lint:
     name: Documentation Linting Checks
     runs-on: ubuntu-22.04
-<<<<<<< HEAD
-    needs: [ changes ]
-=======
     needs: [changes]
->>>>>>> afe55412
     if: needs.changes.outputs.docs == 'true'
 
     steps:
