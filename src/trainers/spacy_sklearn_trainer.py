--- conflicted
+++ resolved
@@ -77,9 +77,5 @@
                 json.dump(self.training_data.entity_synonyms, f)
 
         if persistor is not None:
-<<<<<<< HEAD
             persistor.save_tar(dir_name)
-=======
-            persistor.send_tar_to_s3(dir_name)
-        return dir_name
->>>>>>> 3a04c55c
+        return dir_name