--- conflicted
+++ resolved
@@ -23,13 +23,8 @@
 KEY_STEPS = "steps"
 KEY_ENTITIES = "entities"
 KEY_USER_INTENT = "intent"
-<<<<<<< HEAD
 KEY_STORY_USER_END_TO_END_MESSAGE = "user"
-
-KEY_SLOT_NAME = "slot"
-=======
 KEY_SLOT_NAME = "slot_was_set"
->>>>>>> 0e95d0eb
 KEY_SLOT_VALUE = "value"
 KEY_FORM = "active_loop"
 KEY_ACTION = "action"
@@ -217,23 +212,15 @@
                 docs=self._get_docs_link(),
             )
         elif KEY_USER_INTENT in step.keys():
-<<<<<<< HEAD
-            self._parse_user_utterance(step, is_rule_data)
+            self._parse_user_utterance(step)
         elif KEY_STORY_USER_END_TO_END_MESSAGE in step.keys():
             self._parse_user_message(step)
-=======
-            self._parse_user_utterance(step)
->>>>>>> 0e95d0eb
         elif KEY_OR in step.keys():
             self._parse_or_statement(step)
         elif KEY_ACTION in step.keys():
-<<<<<<< HEAD
-            self._parse_action(step, is_rule_data)
+            self._parse_action(step)
         elif KEY_BOT_END_TO_END_MESSAGE in step.keys():
             self._parse_bot_message(step)
-=======
-            self._parse_action(step)
->>>>>>> 0e95d0eb
         elif KEY_CHECKPOINT in step.keys():
             self._parse_checkpoint(step)
         # This has to be after the checkpoint test as there can be a slot key within
@@ -284,7 +271,6 @@
                 docs=DOCS_URL_STORIES,
             )
 
-<<<<<<< HEAD
     def _parse_user_message(self, step: Dict[Text, Any]) -> None:
         import rasa.nlu.training_data.entities_parser as entities_parser
 
@@ -296,10 +282,7 @@
             [UserUttered(plain_text, {"name": None}, entities=entities)]
         )
 
-    def _parse_or_statement(self, step: Dict[Text, Any], is_rule_data: bool) -> None:
-=======
     def _parse_or_statement(self, step: Dict[Text, Any]) -> None:
->>>>>>> 0e95d0eb
         utterances = []
 
         for utterance in step.get(KEY_OR):
@@ -395,7 +378,6 @@
 
         self._add_event(action_name, {})
 
-<<<<<<< HEAD
     def _parse_bot_message(self, step: Dict[Text, Any]) -> None:
         bot_message = step.get(KEY_BOT_END_TO_END_MESSAGE, "")
         # TODO: Replace with schema validation
@@ -411,11 +393,6 @@
 
         self._add_event(bot_message, {"e2e_text": bot_message})
 
-    def _parse_rule_snippet_action(self) -> None:
-        self._add_event(RULE_SNIPPET_ACTION_NAME, {})
-
-=======
->>>>>>> 0e95d0eb
     def _parse_form(self, form_name: Optional[Text]) -> None:
         self._add_event(Form.type_name, {"name": form_name})
 
