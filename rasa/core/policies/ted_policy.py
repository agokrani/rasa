--- conflicted
+++ resolved
@@ -374,25 +374,13 @@
         domain: Domain,
         interpreter: NaturalLanguageInterpreter,
         **kwargs: Any,
-<<<<<<< HEAD
-    ) -> Tuple[List[float], Optional[Dict[Text, Any]]]:
-        """Predict the next action the bot should take.
-        Return the list of probabilities for the next actions and
-        diagnostic data.
-        """
-=======
     ) -> PolicyPrediction:
         """Predicts the next action the bot should take.
->>>>>>> e3bc3c02
 
         See the docstring of the parent class `Policy` for more information.
         """
         if self.model is None:
-<<<<<<< HEAD
-            return self._default_predictions(domain), None
-=======
             return self._prediction(self._default_predictions(domain))
->>>>>>> e3bc3c02
 
         # create model data from tracker
         tracker_state_features = self.featurizer.create_state_features(
@@ -409,11 +397,7 @@
         if self.config[LOSS_TYPE] == SOFTMAX and self.config[RANKING_LENGTH] > 0:
             confidence = train_utils.normalize(confidence, self.config[RANKING_LENGTH])
 
-<<<<<<< HEAD
-        return confidence.tolist(), values_to_numpy(output.get(DIAGNOSTIC_DATA))
-=======
-        return self._prediction(confidence.tolist())
->>>>>>> e3bc3c02
+        return self._prediction(confidence.tolist(), diagnostic_data=values_to_numpy(output.get(DIAGNOSTIC_DATA)))
 
     def persist(self, path: Union[Text, Path]) -> None:
         """Persists the policy to a storage."""
