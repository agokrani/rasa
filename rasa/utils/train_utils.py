--- conflicted
+++ resolved
@@ -13,12 +13,7 @@
     HIDDEN_LAYERS_SIZES,
     NUM_TRANSFORMER_LAYERS,
     NUM_HEADS,
-<<<<<<< HEAD
-    DENSE_DIM,
-=======
-    MAX_SEQUENCE_LENGTH,
     DENSE_DIMENSION,
->>>>>>> a06cff4b
     LOSS_TYPE,
     SIMILARITY_TYPE,
     NUM_NEG,
@@ -159,14 +154,8 @@
         "num_transformer_layers", NUM_TRANSFORMER_LAYERS, config
     )
     config = _replace_deprecated_option("num_heads", NUM_HEADS, config)
-<<<<<<< HEAD
-    config = _replace_deprecated_option("dense_dim", DENSE_DIM, config)
-    config = _replace_deprecated_option("embed_dim", EMBED_DIM, config)
-=======
-    config = _replace_deprecated_option("max_seq_length", MAX_SEQUENCE_LENGTH, config)
     config = _replace_deprecated_option("dense_dim", DENSE_DIMENSION, config)
     config = _replace_deprecated_option("embed_dim", EMBEDDING_DIMENSION, config)
->>>>>>> a06cff4b
     config = _replace_deprecated_option("num_neg", NUM_NEG, config)
     config = _replace_deprecated_option("mu_pos", MAX_POS_SIM, config)
     config = _replace_deprecated_option("mu_neg", MAX_NEG_SIM, config)
