import rasa.shared.constants as constants

DEFAULT_CATEGORICAL_SLOT_VALUE = "__other__"

USER_INTENT_RESTART = "restart"
USER_INTENT_BACK = "back"
USER_INTENT_OUT_OF_SCOPE = "out_of_scope"
USER_INTENT_SESSION_START = "session_start"
SESSION_START_METADATA_SLOT = "session_started_metadata"

DEFAULT_INTENTS = [
    USER_INTENT_RESTART,
    USER_INTENT_BACK,
    USER_INTENT_OUT_OF_SCOPE,
    USER_INTENT_SESSION_START,
    constants.DEFAULT_NLU_FALLBACK_INTENT_NAME,
]

LOOP_NAME = "name"

ACTION_LISTEN_NAME = "action_listen"
ACTION_RESTART_NAME = "action_restart"
ACTION_SESSION_START_NAME = "action_session_start"
ACTION_DEFAULT_FALLBACK_NAME = "action_default_fallback"
ACTION_DEACTIVATE_LOOP_NAME = "action_deactivate_loop"
LEGACY_ACTION_DEACTIVATE_LOOP_NAME = "action_deactivate_form"
ACTION_REVERT_FALLBACK_EVENTS_NAME = "action_revert_fallback_events"
ACTION_DEFAULT_ASK_AFFIRMATION_NAME = "action_default_ask_affirmation"
ACTION_DEFAULT_ASK_REPHRASE_NAME = "action_default_ask_rephrase"
ACTION_BACK_NAME = "action_back"
ACTION_TWO_STAGE_FALLBACK_NAME = "action_two_stage_fallback"
RULE_SNIPPET_ACTION_NAME = "..."

DEFAULT_ACTION_NAMES = [
    ACTION_LISTEN_NAME,
    ACTION_RESTART_NAME,
    ACTION_SESSION_START_NAME,
    ACTION_DEFAULT_FALLBACK_NAME,
    ACTION_DEACTIVATE_LOOP_NAME,
    ACTION_REVERT_FALLBACK_EVENTS_NAME,
    ACTION_DEFAULT_ASK_AFFIRMATION_NAME,
    ACTION_DEFAULT_ASK_REPHRASE_NAME,
    ACTION_TWO_STAGE_FALLBACK_NAME,
    ACTION_BACK_NAME,
    RULE_SNIPPET_ACTION_NAME,
]

# rules allow setting a value of slots or active_loops to None;
# generator substitutes `None`s with this constant to notify rule policy that
# a value should not be set during prediction to activate a rule
SHOULD_NOT_BE_SET = "should_not_be_set"

PREVIOUS_ACTION = "prev_action"
ACTIVE_LOOP = "active_loop"
LOOP_INTERRUPTED = "is_interrupted"
LOOP_REJECTED = "rejected"
TRIGGER_MESSAGE = "trigger_message"
FOLLOWUP_ACTION = "followup_action"

# start of special user message section
EXTERNAL_MESSAGE_PREFIX = "EXTERNAL: "
# Key to access data in the event metadata
# It specifies if an event was caused by an external entity (e.g. a sensor).
IS_EXTERNAL = "is_external"

ACTION_NAME_SENDER_ID_CONNECTOR_STR = "__sender_id:"

REQUESTED_SLOT = "requested_slot"

# slots for knowledge base
SLOT_LISTED_ITEMS = "knowledge_base_listed_objects"
SLOT_LAST_OBJECT = "knowledge_base_last_object"
SLOT_LAST_OBJECT_TYPE = "knowledge_base_last_object_type"
DEFAULT_KNOWLEDGE_BASE_ACTION = "action_query_knowledge_base"

# the keys for `State` (USER, PREVIOUS_ACTION, SLOTS, ACTIVE_LOOP)
# represent the origin of a `SubState`
USER = "user"
SLOTS = "slots"

USE_TEXT_FOR_FEATURIZATION = "use_text_for_featurization"
ENTITY_LABEL_SEPARATOR = "#"

<<<<<<< HEAD
# if you add more policy/classifier names, make sure to add a test as well to ensure
# that the name and the class stay in sync
POLICY_NAME_TWO_STAGE_FALLBACK = "TwoStageFallbackPolicy"
POLICY_NAME_MAPPING = "MappingPolicy"
POLICY_NAME_FALLBACK = "FallbackPolicy"
POLICY_NAME_FORM = "FormPolicy"
POLICY_NAME_RULE = "RulePolicy"

CLASSIFIER_NAME_FALLBACK = "FallbackClassifier"
=======
POLICIES_THAT_EXTRACT_ENTITIES = {"TEDPolicy"}
>>>>>>> 8b9238f9
<|MERGE_RESOLUTION|>--- conflicted
+++ resolved
@@ -81,7 +81,6 @@
 USE_TEXT_FOR_FEATURIZATION = "use_text_for_featurization"
 ENTITY_LABEL_SEPARATOR = "#"
 
-<<<<<<< HEAD
 # if you add more policy/classifier names, make sure to add a test as well to ensure
 # that the name and the class stay in sync
 POLICY_NAME_TWO_STAGE_FALLBACK = "TwoStageFallbackPolicy"
@@ -91,6 +90,5 @@
 POLICY_NAME_RULE = "RulePolicy"
 
 CLASSIFIER_NAME_FALLBACK = "FallbackClassifier"
-=======
-POLICIES_THAT_EXTRACT_ENTITIES = {"TEDPolicy"}
->>>>>>> 8b9238f9
+
+POLICIES_THAT_EXTRACT_ENTITIES = {"TEDPolicy"}