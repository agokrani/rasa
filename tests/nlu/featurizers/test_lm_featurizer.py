--- conflicted
+++ resolved
@@ -351,11 +351,7 @@
             assert intent_sequence_vec is None
             assert intent_sentence_vec is None
 
-<<<<<<< HEAD
-    @pytest.mark.timeout(75, func_only=True)
-=======
     @pytest.mark.timeout(120, func_only=True)
->>>>>>> d6ba8425
     def test_lm_featurizer_shapes_in_process_training_data(
         self,
         model_name: Text,
@@ -592,11 +588,7 @@
             texts, messages, expected_number_of_sub_tokens, whitespace_tokenizer
         )
 
-<<<<<<< HEAD
-    @pytest.mark.timeout(75, func_only=True)
-=======
     @pytest.mark.timeout(120, func_only=True)
->>>>>>> d6ba8425
     def test_lm_featurizer_num_sub_tokens_process_messages(
         self,
         model_name: Text,
