from rasa.nlu.extractors.entity_synonyms import EntitySynonymMapper
<<<<<<< HEAD
from rasa.shared.nlu.training_data.training_data import TrainingData
from rasa.shared.nlu.training_data.message import Message
=======
from rasa.nlu.training_data import TrainingData, Message
from rasa.nlu.constants import TEXT
>>>>>>> 12db4e15


def test_entity_synonyms():
    entities = [
        {"entity": "test", "value": "chines", "start": 0, "end": 6},
        {"entity": "test", "value": "chinese", "start": 0, "end": 6},
        {"entity": "test", "value": "china", "start": 0, "end": 6},
    ]
    ent_synonyms = {"chines": "chinese", "NYC": "New York City"}
    EntitySynonymMapper(synonyms=ent_synonyms).replace_synonyms(entities)
    assert len(entities) == 3
    assert entities[0]["value"] == "chinese"
    assert entities[1]["value"] == "chinese"
    assert entities[2]["value"] == "china"


def test_unintentional_synonyms_capitalized(
    component_builder, pretrained_embeddings_spacy_config
):
    idx = pretrained_embeddings_spacy_config.component_names.index(
        "EntitySynonymMapper"
    )
    ner_syn = component_builder.create_component(
        pretrained_embeddings_spacy_config.for_component(idx),
        pretrained_embeddings_spacy_config,
    )

    examples = [
        Message(
            data={
                TEXT: "Any Mexican restaurant will do",
                "intent": "restaurant_search",
                "entities": [
                    {"start": 4, "end": 11, "value": "Mexican", "entity": "cuisine"}
                ],
            },
        ),
        Message(
            data={
                TEXT: "I want Tacos!",
                "intent": "restaurant_search",
                "entities": [
                    {"start": 7, "end": 12, "value": "Mexican", "entity": "cuisine"}
                ],
            },
        ),
    ]

    ner_syn.train(
        TrainingData(training_examples=examples), pretrained_embeddings_spacy_config
    )

    assert ner_syn.synonyms.get("mexican") is None
    assert ner_syn.synonyms.get("tacos") == "Mexican"<|MERGE_RESOLUTION|>--- conflicted
+++ resolved
@@ -1,11 +1,7 @@
 from rasa.nlu.extractors.entity_synonyms import EntitySynonymMapper
-<<<<<<< HEAD
+from rasa.shared.nlu.constants import TEXT
 from rasa.shared.nlu.training_data.training_data import TrainingData
 from rasa.shared.nlu.training_data.message import Message
-=======
-from rasa.nlu.training_data import TrainingData, Message
-from rasa.nlu.constants import TEXT
->>>>>>> 12db4e15
 
 
 def test_entity_synonyms():
@@ -41,7 +37,7 @@
                 "entities": [
                     {"start": 4, "end": 11, "value": "Mexican", "entity": "cuisine"}
                 ],
-            },
+            }
         ),
         Message(
             data={
@@ -50,7 +46,7 @@
                 "entities": [
                     {"start": 7, "end": 12, "value": "Mexican", "entity": "cuisine"}
                 ],
-            },
+            }
         ),
     ]
 
