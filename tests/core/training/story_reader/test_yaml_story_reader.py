--- conflicted
+++ resolved
@@ -289,7 +289,6 @@
     assert not len(record)
 
 
-<<<<<<< HEAD
 async def test_parsing_of_e2e_stories(default_domain: Domain):
     yaml_file = "data/test_yaml_stories/stories_hybrid_e2e.yml"
     tracker = await training.load_data(
@@ -321,7 +320,8 @@
         ActionExecuted("", e2e_text="What?"),
         ActionExecuted(ACTION_LISTEN_NAME),
     ]
-=======
+
+
 async def test_active_loop_is_parsed(default_domain: Domain):
     stories = (
         f'version: "{LATEST_TRAINING_DATA_FORMAT_VERSION}"\n'
@@ -338,5 +338,4 @@
     with pytest.warns(None) as record:
         reader.read_from_parsed_yaml(yaml_content)
 
-    assert not len(record)
->>>>>>> 69a17fba
+    assert not len(record)