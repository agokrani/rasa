--- conflicted
+++ resolved
@@ -1,26 +1,17 @@
 import os
 
-<<<<<<< HEAD
-from rasa.model import add_evaluation_file_to_model
-from rasa_core.server import nlu_model_and_evaluation_files_from_archive
-from rasa_core.test import (test, collect_story_predictions,
-                            _generate_trackers)
-# we need this import to ignore the warning...
-# noinspection PyUnresolvedReferences
-from rasa_nlu.test import run_evaluation
-=======
-import pytest
 # we need this import to ignore the warning...
 # noinspection PyUnresolvedReferences
 from sklearn.exceptions import UndefinedMetricWarning
 
-from rasa_core.test import (_generate_trackers, collect_story_predictions, test)
->>>>>>> fa041abc
-from tests.conftest import (
-    DEFAULT_STORIES_FILE, E2E_STORY_FILE_UNKNOWN_ENTITY, END_TO_END_STORY_FILE)
-
-
-# from tests.conftest import E2E_STORY_FILE_UNKNOWN_ENTITY
+from rasa.model import add_evaluation_file_to_model
+from rasa_core.server import nlu_model_and_evaluation_files_from_archive
+from rasa_core.test import (_generate_trackers, collect_story_predictions,
+                            test)
+from rasa_nlu.test import run_evaluation
+from tests.conftest import (DEFAULT_STORIES_FILE,
+                            E2E_STORY_FILE_UNKNOWN_ENTITY,
+                            END_TO_END_STORY_FILE)
 
 
 async def test_evaluation_image_creation(tmpdir, default_agent):
