--- conflicted
+++ resolved
@@ -6,11 +6,7 @@
 
 import rasa.model
 
-<<<<<<< HEAD
-from rasa.train import package_model, train
-=======
 from rasa.train import train
->>>>>>> 73336bf9
 from tests.core.test_model import _fingerprint
 
 TEST_TEMP = "test_tmp"
@@ -28,11 +24,7 @@
     output_path = tempfile.mkdtemp()
     train_path = rasa.model.unpack_model(trained_rasa_model)
 
-<<<<<<< HEAD
-    model_path = package_model(
-=======
     model_path = rasa.model.package_model(
->>>>>>> 73336bf9
         _fingerprint(),
         output_path,
         train_path,
