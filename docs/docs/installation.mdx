--- conflicted
+++ resolved
@@ -18,7 +18,6 @@
 
 ## Quick Installation
 
-<<<<<<< HEAD
 **Isolate your python project using a virtual environment.**
 
 <Tabs values={[{"label": "Ubuntu", "value": "ubuntu"}, {"label": "macOS", "value": "macos"}, {"label": "Windows", "value": "windows"}]}  groupId="operating-systems" defaultValue="ubuntu">
@@ -69,14 +68,11 @@
   </TabItem>
 </Tabs>
 
-**Install Rasa Open Source using pip (requires Python 3.6, 3.7, or 3.8).**
+**Install Rasa Open Source using pip (requires Python 3.7, or 3.8).**
 
 ```bash
 pip3 install -U --user pip
 ```
-=======
-You can install Rasa Open Source using pip (requires Python 3.7 or 3.8).
->>>>>>> dc0af420
 
 ```bash
 pip3 install rasa
